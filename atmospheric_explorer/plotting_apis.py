--- conflicted
+++ resolved
@@ -1,15 +1,11 @@
 """\
 APIs for generating dynamic and static plots
 """
-<<<<<<< HEAD
-from math import ceil, log10
-=======
 from __future__ import annotations
 
 from abc import ABC, abstractmethod
 from enum import Enum
-from math import ceil
->>>>>>> a74fe3da
+from math import ceil, log10
 
 import numpy as np
 import pandas as pd
@@ -21,14 +17,10 @@
     EAC4Instance,
     InversionOptimisedGreenhouseGas,
 )
-<<<<<<< HEAD
-from atmospheric_explorer.data_transformations import shifting_long  # verificare
-=======
-from atmospheric_explorer.data_transformations import shifting_long_EAC4  # verificare
->>>>>>> a74fe3da
 from atmospheric_explorer.data_transformations import (
     clip_and_concat_countries,
     confidence_interval,
+    shifting_long,
 )
 from atmospheric_explorer.units_conversion import convert_units_array
 from atmospheric_explorer.utils import hex_to_rgb
@@ -364,10 +356,7 @@
     return fig
 
 
-<<<<<<< HEAD
 # Generate a vertical Hovmoeller plot (levels vs time) for a quantity from the Global Reanalysis EAC4 dataset.
-=======
->>>>>>> a74fe3da
 def eac4_hovmoeller_levels_plot(
     data_variable: str,
     var_name: str,
@@ -376,7 +365,6 @@
     pressure_level: list[str],  # non metto i model level
     countries: list[str],
     title: str,
-<<<<<<< HEAD
     resampling: str = "1MS",
     base_colorscale: list[str] = px.colors.sequential.RdBu_r,
 ) -> go.Figure:
@@ -384,12 +372,6 @@
     # pylint: disable=too-many-arguments
     # pylint: disable=too-many-locals
     # pylint: disable=dangerous-default-value
-=======
-    resampling: str = "1MS",  # non se se vogliamo mantenere mese come time step fissato
-) -> go.Figure:
-    """Generate a vertical Hovmoeller plot (levels vs time) for a quantity from the Global Reanalysis EAC4 dataset."""
-    # pylint: disable=too-many-arguments
->>>>>>> a74fe3da
     data = EAC4Instance(
         data_variable,
         "netcdf",
@@ -400,13 +382,8 @@
     data.download()
     df_down = data.read_dataset()
     df_down = df_down.rio.write_crs("EPSG:4326")
-<<<<<<< HEAD
     df_down = shifting_long(df_down)
     df_clipped = clip_and_concat_countries(df_down, countries).sel(admin=countries[0])
-=======
-    df_shift = shifting_long_EAC4(df_down)
-    df_clipped = clip_and_concat_countries(df_shift, countries).sel(admin=countries[0])
->>>>>>> a74fe3da
     df_agg = (
         df_clipped.resample(time=resampling, restore_coord_dims=True)
         .mean(dim="time")
@@ -415,7 +392,6 @@
         .sortby("level")
     )
     df_converted = convert_units_array(df_agg[var_name], data_variable)
-<<<<<<< HEAD
     df_converted = df_converted.assign_coords(
         {"level": [str(c) for c in df_converted.coords["level"].values]}
     )
@@ -427,11 +403,6 @@
         title="Month"
     )  # TODO Change this based on resampling # pylint: disable=fixme
     fig.update_yaxes(autorange="reversed", title="Levels[hPa]")
-=======
-    fig = px.imshow(df_converted.T, color_continuous_scale="RdBu_r", origin="lower")
-    fig.update_xaxes(title="Month")  # non so se fissiamo month
-    fig.update_yaxes(type="log", autorange="reversed", title="Levels[hPa]")
->>>>>>> a74fe3da
     fig.update_layout(
         title={
             "text": f"{title} [{df_converted.attrs['units']}]",
