--- conflicted
+++ resolved
@@ -199,7 +199,11 @@
 
 
 def _ghg_surface_satellite_yearly_data(
-    data_variable: str, years: list[str], months: list[str]
+    data_variable: str,
+    years: list[str],
+    months: list[str],
+    var_name: str,
+    shapes: gpd.GeoDataFrame | None,
 ) -> xr.DataArray | xr.Dataset:
     # pylint: disable=too-many-arguments
     # pylint: disable=invalid-name
@@ -226,30 +230,31 @@
     satellite_data.download()
     # Read data as dataset
     df_surface = surface_data.read_dataset()
-    df_surface[var_name] = df_surface[var_name] * df_surface['area']
+    df_surface[var_name] = df_surface[var_name] * df_surface["area"]
     df_satellite = satellite_data.read_dataset()
-    df_satellite[var_name] = df_satellite[var_name] * df_satellite['area']
+    df_satellite[var_name] = df_satellite[var_name] * df_satellite["area"]
     df_total = xr.concat([df_surface, df_satellite], dim="input_observations").squeeze()
     df_total = df_total.rio.write_crs("EPSG:4326")
-<<<<<<< HEAD
-    return df_total
-=======
+    # Check only needed years and months are present
+    df_total = df_total.where(
+        df_total["time.year"].isin([int(y) for y in years]), drop=True
+    ).where(df_total["time.month"].isin([int(m) for m in months]), drop=True)
     # Clip countries
-    df_total = clip_and_concat_countries(df_total, countries)
+    if shapes is not None:
+        df_total = clip_and_concat_shapes(df_total, shapes)
     # Drop all values that are null over all coords, compute the mean of the remaining values over long and lat
     df_total = df_total.sortby("time").sum(dim=["longitude", "latitude"])
     # Convert units
     da_converted = convert_units_array(df_total[var_name], data_variable)
-    da_converted_agg = da_converted.resample(time="YS").map(confidence_interval, dim="time")
     da_converted_agg = (
-        da_converted_agg
-        .rename({"time": "Year"})
+        da_converted.resample(time="YS")
+        .map(confidence_interval, dim="time")
+        .rename({"time": "Year", "input_observations": "color"})
     )
     da_converted_agg.name = var_name
     da_converted_agg.attrs = da_converted.attrs
     # Pandas is easier to use for plotting
     return da_converted_agg
->>>>>>> 5fb3f95d
 
 
 def ghg_surface_satellite_yearly_plot(
@@ -258,7 +263,7 @@
     months: list[str],
     title: str,
     var_name: str = "flux_foss",
-    shapes: gpd.GeoDataFrame = None,
+    shapes: gpd.GeoDataFrame | None = None,
 ) -> go.Figure:
     """Generate a yearly mean plot with CI for a quantity from the CAMS Global Greenhouse Gas Inversion dataset"""
     # pylint: disable=too-many-arguments
@@ -276,33 +281,21 @@
     """
         )
     )
-    df_total = _ghg_surface_satellite_yearly_data(data_variable, years, months)
+    da_converted_agg = _ghg_surface_satellite_yearly_data(
+        data_variable, years, months, var_name, shapes
+    )
     # Clip countries
     if shapes is not None:
-        df_total = clip_and_concat_shapes(df_total, shapes)
         col_num = 2 if len(shapes) >= 2 else 1
     else:
         col_num = 1
-    # Drop all values that are null over all coords, compute the mean of the remaining values over long and lat
-    df_final = df_total.sortby("time").mean(dim=["longitude", "latitude"])
-    # Convert units
-    da_converted = df_final[var_name]
-    # STILL MISSING: Convert units per month to units per year/aggregation level?
-    da_converted.attrs["units"] = df_total[var_name].units
-    da_converted_agg = (
-        da_converted.resample(time="YS")
-        .map(confidence_interval, dim="time")
-        .rename({"time": "Year"})
-    )
-    da_converted_agg.name = var_name
-    da_converted_agg.attrs = da_converted.attrs
     # Pandas is easier to use for plotting
     df_pandas = (
         da_converted_agg.to_dataframe()
         .unstack("ci")
         .droplevel(axis=1, level=0)
-        .reset_index(["label", "input_observations"])
-        .rename({"input_observations": "color", "mean": "value"}, axis=1)
+        .reset_index(["label", "color"])
+        .rename({"mean": "value"}, axis=1)
     )
     return line_with_ci_subplots(
         df_pandas, col_num, da_converted_agg.attrs["units"], title
