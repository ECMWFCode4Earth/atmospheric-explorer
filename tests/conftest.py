--- conflicted
+++ resolved
@@ -21,15 +21,12 @@
         """Mock function needed to instantiate CAMSDataInterface"""
         return True
 
-<<<<<<< HEAD
     def read_dataset(self: CAMSDataInterface):
         pass
-=======
 
 @pytest.fixture
 def mock_get_timeout(monkeypatch):
     def mock_get(*args, **kwargs):
         raise requests.exceptions.Timeout()
 
-    monkeypatch.setattr(requests, "get", mock_get)
->>>>>>> 7fe864e0
+    monkeypatch.setattr(requests, "get", mock_get)